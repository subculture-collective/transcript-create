<img src="public/icon.png" alt="Logo" width="64" height="64" align="right" />

# Transcript Create

[![Backend CI](https://github.com/subculture-collective/transcript-create/actions/workflows/backend-ci.yml/badge.svg)](https://github.com/subculture-collective/transcript-create/actions/workflows/backend-ci.yml)
[![Frontend CI](https://github.com/subculture-collective/transcript-create/actions/workflows/frontend-ci.yml/badge.svg)](https://github.com/subculture-collective/transcript-create/actions/workflows/frontend-ci.yml)
[![Database Migrations](https://github.com/subculture-collective/transcript-create/actions/workflows/migrations-ci.yml/badge.svg)](https://github.com/subculture-collective/transcript-create/actions/workflows/migrations-ci.yml)
[![E2E Tests](https://github.com/subculture-collective/transcript-create/actions/workflows/e2e-tests.yml/badge.svg)](https://github.com/subculture-collective/transcript-create/actions/workflows/e2e-tests.yml)
[![Docker Build](https://github.com/subculture-collective/transcript-create/actions/workflows/docker-build.yml/badge.svg)](https://github.com/subculture-collective/transcript-create/actions/workflows/docker-build.yml)
[![Docker Image Version](https://ghcr-badge.egpl.dev/onnwee/transcript-create/latest_tag?trim=major&label=latest)](https://github.com/onnwee/transcript-create/pkgs/container/transcript-create)

Create searchable, exportable transcripts from YouTube videos or channels. The stack includes a FastAPI backend, PostgreSQL queue/store, a GPU-accelerated Whisper worker (ROCm or CUDA), optional pyannote diarization, and a Vite React frontend with search, deep links, and export tools.

## CI/CD Status

This project has comprehensive CI/CD automation:
<<<<<<< HEAD

-   **Backend CI**: Linting (ruff, black, isort), type checking (mypy), security scanning, tests with PostgreSQL, Docker build validation
-   **Frontend CI**: ESLint, Prettier formatting, TypeScript checking, Vite build with bundle size monitoring
-   **E2E Tests**: Playwright tests across Chromium, Firefox, WebKit, and mobile viewports (255 tests)
-   **Docker Build**: Automated builds on push to main and tags, published to GHCR with ROCm support
-   **Security**: Weekly dependency audits, secret scanning, vulnerability detection
=======
- **Backend CI**: Linting (ruff, black, isort), type checking (mypy), security scanning, tests with PostgreSQL, Docker build validation
- **Frontend CI**: ESLint, Prettier formatting, TypeScript checking, Vite build with bundle size monitoring
- **Database Migrations**: Alembic migration validation on fresh and existing databases, up/down testing
- **E2E Tests**: Playwright tests across Chromium, Firefox, WebKit, and mobile viewports (255 tests)
- **Docker Build**: Automated builds on push to main and tags, published to GHCR with ROCm support
- **Security**: Weekly dependency audits, secret scanning, vulnerability detection
>>>>>>> c1c61157

All checks must pass before merging to `main`. Typical PR checks complete in < 3 minutes. See [CONTRIBUTING.md](CONTRIBUTING.md) for details.

## Highlights

-   Ingest a single video or entire channel with yt-dlp
-   Transcribe with Whisper large-v3 (GPU preferred) and optional speaker diarization
-   Long-audio chunking with automatic time-offset merging
-   YouTube auto-captions ingestion to compare vs native transcripts
-   Full-text search across native or YouTube captions (Postgres FTS or OpenSearch)
-   Exports: SRT, VTT, JSON (native and YouTube), plus pretty PDF with headers/footers
-   OAuth login (Google, Twitch), favorites, admin analytics
-   Monetization-ready: free vs pro plans, daily limits, Stripe checkout/portal/webhook
-   Horizontal-safe worker queue using Postgres SKIP LOCKED

## Architecture (at a glance)

-   API (FastAPI): modular routers for auth, billing, jobs, videos, favorites, events, admin, search, exports
-   Database (PostgreSQL): `jobs`, `videos`, `transcripts`, `segments`, plus YouTube captions tables
-   Worker: selects one pending video with `FOR UPDATE SKIP LOCKED`, runs the pipeline, updates status
-   Optional: OpenSearch for richer search and highlighting
-   Frontend (Vite + React + Tailwind): search/group-by-video, timestamp deep links, export menu, pricing/upgrade flow

Why this design: a DB-backed queue keeps infra light while enabling scale-out workers. Chunking manages memory/runtime; diarization runs post-process for coherent speakers across the whole audio.

## Quickstart

1. Copy env and fill basics

```bash
cp .env.example .env
# SECURITY: Generate a secure SESSION_SECRET
openssl rand -hex 32  # Copy this value to SESSION_SECRET in .env
# Required for local dev: DATABASE_URL (set automatically by docker-compose)
# Optional: FRONTEND_ORIGIN (defaults to http://localhost:5173), HF_TOKEN for diarization
# Billing/auth can be added later; see sections below
```

**Security Note**: See [SECURITY.md](SECURITY.md) for detailed security practices and secrets management.

2. Start services with Docker Compose (Postgres + API + Worker; OpenSearch optional)

```bash
docker compose build
docker compose up -d
```

-   API available at <http://localhost:8000>
-   Postgres exposed on host port 5434 (inside network: db:5432)
-   Prometheus metrics at <http://localhost:9090>
-   Grafana dashboards at <http://localhost:3000> (admin/admin)
-   If your host ROCm version ≠ 6.0, use a different build arg, e.g.:

```bash
docker compose build --build-arg ROCM_WHEEL_INDEX=https://download.pytorch.org/whl/rocm6.1
docker compose up -d
```

If ports are already in use on your machine, you can override the host ports without editing the compose file by setting environment variables:

-   `DB_HOST_PORT` (default 5434)
-   `API_HOST_PORT` (default 8000)
-   `OPENSEARCH_HOST_PORT` (default 9200)
-   `DASHBOARDS_HOST_PORT` (default 5601)
-   `PROMETHEUS_HOST_PORT` (default 9090)
-   `GRAFANA_HOST_PORT` (default 3000)

Example (run Grafana on 3300 instead of 3000):

```bash
GRAFANA_HOST_PORT=3300 docker compose up -d
```

3. Start the frontend (separate terminal)

```bash
cd frontend
npm install
npm run dev
```

Open <http://localhost:5173>.

4. Ingest a video

```bash
curl -s -X POST http://localhost:8000/jobs \
  -H 'Content-Type: application/json' \
  -d '{"url":"https://www.youtube.com/watch?v=VIDEOID","kind":"single"}'
```

Check status and fetch transcript when complete (see API section below).

## Docker Images

Pre-built Docker images are automatically published to GitHub Container Registry (GHCR) on every release and push to main.

### Pulling Images

```bash
# Pull the latest stable image
docker pull ghcr.io/onnwee/transcript-create:latest

# Pull a specific version
docker pull ghcr.io/onnwee/transcript-create:1.0.0

# Pull a specific ROCm variant
docker pull ghcr.io/onnwee/transcript-create:rocm6.0
docker pull ghcr.io/onnwee/transcript-create:rocm6.1
```

### Available Tags

-   `latest` - Latest stable build from main branch (ROCm 6.0 by default)
-   `v1.2.3`, `1.2.3`, `1.2`, `1` - Semantic version tags from releases
-   `sha-abc123` - Specific commit builds
-   `rocm6.0`, `rocm6.1`, `rocm6.2` - ROCm version variants
-   `buildcache` - Build cache (internal use)

### Using Pre-built Images

Update your `docker-compose.yml` to use the pre-built image:

```yaml
services:
    api:
        image: ghcr.io/onnwee/transcript-create:latest
        # Remove the 'build' section
        env_file: .env
        # ... rest of configuration
```

### Image Details

-   **Base**: ROCm dev-ubuntu-22.04:6.0.2 (AMD GPU support)
-   **Size**: ~2.5-3GB (optimized with layer caching)
-   **Platforms**: linux/amd64
-   **Includes**: PyTorch ROCm, Whisper, ffmpeg, all dependencies

### Build Configuration

Images are built with:

-   Planned: Multi-stage optimization for smaller size
-   Layer caching for faster rebuilds (< 5 min with cache)
-   SBOM (Software Bill of Materials) for security
-   Provenance attestations for supply chain security
-   Configurable ROCm version via `ROCM_WHEEL_INDEX` build arg

## Repository layout

<<<<<<< HEAD
-   Backend: `app/` (routers in `app/routes/`, settings in `app/settings.py`)
-   Worker: `worker/` (pipeline + whisper runner + diarization)
-   Frontend: `frontend/` (Vite + React + Tailwind)
-   SQL schema: `sql/schema.sql` (auto-applied on first compose up)
-   Data storage: `data/VIDEO_UUID/` mounted as `/data` in containers
-   OpenSearch analysis: `config/opensearch/analysis/`
=======
- Backend: `app/` (routers in `app/routes/`, settings in `app/settings.py`)
- Worker: `worker/` (pipeline + whisper runner + diarization)
- Frontend: `frontend/` (Vite + React + Tailwind)
- Database migrations: `alembic/` (Alembic migrations for schema versioning)
- SQL schema: `sql/schema.sql` (reference schema; migrations are applied via Alembic)
- Data storage: `data/VIDEO_UUID/` mounted as `/data` in containers
- OpenSearch analysis: `config/opensearch/analysis/`
- Documentation: `docs/` (guides for migrations, logging, monitoring, etc.)

See [docs/MIGRATIONS.md](docs/MIGRATIONS.md) for database migration details.
>>>>>>> c1c61157

## Pipeline overview

1. Fetch metadata and download audio (yt-dlp)
2. Ensure 16 kHz mono WAV via ffmpeg
3. Chunk long audio (`CHUNK_SECONDS`, default 900s)
4. Transcribe each chunk (Whisper CT2 or PyTorch)
5. Optional diarization and alignment (pyannote) if `HF_TOKEN` is set
6. Persist one `transcripts` row and many `segments` rows; mark video `completed`

States progress from `downloading` → `transcoding` → `transcribing` → `completed` or `failed`. Worker requeues stalled videos based on `RESCUE_STUCK_AFTER_SECONDS`.

## Search backends

Single endpoint for both native or YouTube captions:

```
GET /search?q=hello&source=native|youtube
```

-   Postgres FTS: `SEARCH_BACKEND=postgres` (GIN indices and triggers included in `sql/schema.sql`)
-   OpenSearch: `SEARCH_BACKEND=opensearch` (indices with synonyms/n-grams set up by the indexer script)

Indexer examples:

```bash
python scripts/backfill_fts.py --batch 500 --until-empty
python scripts/opensearch_indexer.py --recreate --batch 5000 --bulk-docs 1000 --refresh-off
```

## Exports

-   Native: `/videos/{id}/transcript.(json|srt|vtt|pdf)`
-   YouTube captions: `/videos/{id}/youtube-transcript.(json|srt|vtt)`

PDF export uses ReportLab with a serif font (set via `PDF_FONT_PATH`) and includes headers/footers/metadata. Export requests are logged for analytics. Free plans may be gated by daily limits; HTML requests to gated endpoints redirect to an upgrade route.

## Authentication and plans

-   OAuth providers: Google and Twitch
-   Session cookie with server-side lookup; `/auth/me` returns plan/quota
-   Admins (by email) can view analytics and set user plans
-   Free vs Pro: configurable daily limits for search and exports

Frontend includes a pricing/upgrade flow and an interstitial upgrade page that returns users to their original destination after upgrading.

## Billing (Stripe)

Endpoints

-   `POST /billing/checkout-session` → returns a Checkout URL
-   `GET  /billing/portal` → returns a Customer Portal URL
-   `POST /stripe/webhook` → subscription lifecycle (set plan to Pro on active/trialing; revert to Free on cancellation)

Environment

-   `STRIPE_API_KEY` = `sk_...`
-   `STRIPE_PRICE_PRO_MONTHLY` / `STRIPE_PRICE_PRO_YEARLY` = `price_...`
-   `STRIPE_WEBHOOK_SECRET` = `whsec_...`
-   `STRIPE_SUCCESS_URL` / `STRIPE_CANCEL_URL` use `{origin}` which resolves to `FRONTEND_ORIGIN`

Tip: For local testing, use Stripe CLI to forward events to `http://localhost:8000/stripe/webhook` and create a Checkout session from the Pricing page or via the API.

## API reference (selected)

Jobs

-   `POST /jobs` → `{ url: string, kind: "single"|"channel" }` → enqueues
-   `GET /jobs/{id}` → status

Videos

-   `GET /videos/{id}` → details
-   `GET /videos/{id}/transcript` → merged segments (JSON)
-   `GET /videos/{id}/transcript.(srt|vtt|pdf)`
-   `GET /videos/{id}/youtube-transcript.(json|srt|vtt)`

Search

-   `GET /search?q=...&source=native|youtube` → grouped hits with timestamps and highlights

Admin

-   `POST /admin/users/{user_id}/plan` body `{ "plan": "free"|"pro" }`
-   `GET /admin/events` / `/admin/events.csv` / `/admin/events/summary`

Billing

-   `POST /billing/checkout-session` (body can include `period: "monthly"|"yearly"`)
-   `GET /billing/portal`

Auth

-   `GET /auth/me`, `GET /auth/login/google`, `GET /auth/login/twitch`, callbacks, `POST /auth/logout`

Health

-   `GET /health` → basic health check for load balancers
-   `GET /live` → Kubernetes liveness probe
-   `GET /ready` → Kubernetes readiness probe (checks critical dependencies)
-   `GET /health/detailed` → comprehensive component status (database, OpenSearch, storage, worker)

See [docs/health-checks.md](docs/health-checks.md) for detailed health check documentation.

All endpoints return structured JSON or a redirect/byte stream where applicable. See `app/routes/` for full definitions.

## Environment configuration

The backend reads `.env` via `pydantic-settings` in `app/settings.py`. Highlights:

-   Core: `DATABASE_URL`, `SESSION_SECRET`, `FRONTEND_ORIGIN`, `ADMIN_EMAILS`
-   Whisper/GPU: `WHISPER_BACKEND`, `WHISPER_MODEL`, `FORCE_GPU`, `GPU_DEVICE_PREFERENCE` (e.g., `hip,cuda`), `GPU_COMPUTE_TYPES`, `GPU_MODEL_FALLBACKS`
-   Chunking/cleanup: `CHUNK_SECONDS`, `CLEANUP_*`, `RESCUE_STUCK_AFTER_SECONDS`
-   Diarization: `HF_TOKEN` (optional)
-   Search: `SEARCH_BACKEND`, `OPENSEARCH_*`
-   Quotas/plans: `FREE_DAILY_SEARCH_LIMIT`, `FREE_DAILY_EXPORT_LIMIT`, `PRO_PLAN_NAME`
-   PDF: `PDF_FONT_PATH`
-   Stripe: as listed in the Billing section above

Frontend env: `frontend/.env` supports `VITE_API_BASE` to point the web app at a non-default API origin.

Consult `.env.example` for a complete list and defaults. Compose sets `DATABASE_URL` to the internal `db` service automatically.

## Running without Docker (dev)

```bash
python -m venv .venv
source .venv/bin/activate
pip install -r requirements.txt

# Terminal 1 – API
uvicorn app.main:app --reload --port 8000

# Terminal 2 – Worker
python -m worker.loop

# Terminal 3 – Frontend
cd frontend && npm install && npm run dev
```

## GPU notes (ROCm/CUDA)

-   Compose passes `/dev/kfd` and `/dev/dri` and adds the `video` group for ROCm
-   Set `GPU_DEVICE_PREFERENCE=hip,cuda` to try ROCm first, then CUDA, or vice versa
-   To force GPU and fail fast when not available: `FORCE_GPU=true`
-   If VRAM is tight, reduce `WHISPER_MODEL` or set `GPU_MODEL_FALLBACKS`

## OpenSearch (optional)

-   Compose includes OpenSearch and Dashboards on ports 9200/5601 with security disabled for local dev
-   Configure `SEARCH_BACKEND=opensearch` and run `scripts/opensearch_indexer.py` to create/populate indices
-   Synonyms live in `config/opensearch/analysis/synonyms.txt`

## Monitoring (Prometheus & Grafana)

The application includes comprehensive monitoring with Prometheus metrics and Grafana dashboards.

**Quick Access:**

-   Grafana dashboards: <http://localhost:3000> (admin/admin)
-   Prometheus: <http://localhost:9090>
-   API metrics: <http://localhost:8000/metrics>
-   Worker metrics: <http://localhost:8001/metrics>

**Pre-configured Dashboards:**

1. **Overview**: Service health, request rates, job statistics, queue depth
2. **API Performance**: Request rates, latency percentiles, error rates, concurrent requests
3. **Transcription Pipeline**: Processing durations, queue status, model performance

**Key Metrics:**

-   HTTP request rates and latency
-   Job creation and completion rates
-   Video processing pipeline stages
-   Whisper model load and transcription times
-   Database query performance
-   GPU memory usage (when available)

For detailed documentation, see [docs/MONITORING.md](docs/MONITORING.md) including:

-   Adding custom metrics
-   Alert configuration
-   Troubleshooting
-   Performance tuning

## Troubleshooting

-   Worker fails to start on GPU: verify ROCm drivers; try a different `ROCM_WHEEL_INDEX` build arg; set `FORCE_GPU=false` to allow CPU fallback when using `faster-whisper`
-   402 responses on export/search: expected for Free plan beyond quotas; upgrade or adjust limits in `.env`
-   Webhook not firing: ensure `STRIPE_WEBHOOK_SECRET` matches and that Stripe CLI or a public URL forwards to `/stripe/webhook`
-   CORS: set `FRONTEND_ORIGIN` to your web app origin
-   Schema: Compose auto-applies `sql/schema.sql`; to re-apply manually: `psql $DATABASE_URL -f sql/schema.sql`

## Testing

### Unit Tests

**Backend (Python + pytest)**:

```bash
# Run all backend tests
pytest tests/

# Run specific test file
pytest tests/test_routes_auth.py

# Run with coverage
pytest --cov=app --cov=worker tests/
```

**Frontend (Vitest)**:

```bash
cd frontend

# Run all unit tests
npm test

# Run with UI
npm run test:ui

# Run with coverage
npm run test:coverage
```

### Integration Tests

```bash
# Start PostgreSQL service
docker compose up -d db

# Run integration tests
pytest tests/integration/ -v
```

### E2E Tests (Playwright)

Full end-to-end tests covering user workflows across browsers and mobile devices.

```bash
cd e2e

# Install dependencies (first time)
npm install
npx playwright install --with-deps

# Start services (in separate terminals)
cd .. && uvicorn app.main:app --reload --port 8000  # Backend
cd frontend && npm run dev                          # Frontend

# Seed test database
npm run seed-db

# Run E2E tests
npm test                    # All tests
npm run test:headed        # With visible browser
npm run test:ui            # Interactive UI mode
npm run test:critical      # Fast critical tests only
```

**Coverage**: 255 E2E tests across:

-   Authentication & sessions
-   Job creation & processing
-   Search with filters & deeplinks
-   Export features (SRT, VTT, PDF, JSON)
-   Billing & quotas
-   Error handling & 404 pages
-   Mobile responsiveness
-   Cross-browser (Chromium, Firefox, WebKit)

See [docs/E2E-TESTING.md](docs/E2E-TESTING.md) for comprehensive guide and [e2e/README.md](e2e/README.md) for detailed documentation.

## Contributing

We welcome contributions! Please read [CONTRIBUTING.md](CONTRIBUTING.md) for:

-   Development setup instructions
-   Code quality guidelines and linting
-   CI/CD pipeline documentation
-   Pull request process
-   Branch protection requirements

### Quick Start

```bash
# Install pre-commit hooks
./scripts/setup_precommit.sh

# Backend linting
ruff check app/ worker/ scripts/
black --check app/ worker/ scripts/
isort --check-only app/ worker/

# Frontend linting
cd frontend
npm run lint
npm run format:check
```

For detailed guidelines, see [CONTRIBUTING.md](CONTRIBUTING.md).

### Development Setup (Legacy Section - see CONTRIBUTING.md for full details)

1. Install pre-commit hooks for security and code quality:

    ```bash
    # Quick setup (recommended)
    ./scripts/setup_precommit.sh

    # Or manual setup
    pip install pre-commit
    pre-commit install
    ```

    The pre-commit hooks automatically run:

    - **ruff**: Fast Python linter for code quality and style
    - **black**: Code formatter for consistent Python style
    - **isort**: Import sorting for organized imports
    - **gitleaks**: Secret detection to prevent credential leaks
    - Additional checks for trailing whitespace, YAML/JSON/TOML syntax, etc.

2. Manual linting and formatting:

    ```bash
    # Check all Python files
    ruff check app/ worker/ scripts/
    black --check app/ worker/ scripts/
    isort --check-only app/ worker/ scripts/

    # Auto-fix issues
    ruff check --fix app/ worker/ scripts/
    black app/ worker/ scripts/
    isort app/ worker/ scripts/

    # Type checking (optional)
    mypy app/ worker/
    ```

    All linting tools are configured in `pyproject.toml` with line-length=120 and consistent rules.

3. Before committing, ensure security checks pass:

    ```bash
    pre-commit run --all-files
    pip-audit -r requirements.txt
    ```

4. Follow security guidelines in [SECURITY.md](SECURITY.md)

## Testing

This project includes comprehensive test coverage:

### Unit Tests

```bash
# Run all unit tests
pytest tests/ -v

# Run with coverage
pytest tests/ --cov=app --cov=worker --cov-report=html

# Run specific test file
pytest tests/test_routes_jobs.py -v
```

### Integration Tests

End-to-end integration tests validate complete workflows. See [tests/integration/README.md](tests/integration/README.md) for details.

```bash
# Run all integration tests
pytest tests/integration/ -v

# Run specific integration test suite
pytest tests/integration/test_job_flow.py -v

# Run with timeouts
pytest tests/integration/ --timeout=120 -v
```

Integration tests cover:

-   Job creation and processing workflows
-   Video transcription and export (SRT, PDF)
-   Search functionality (native and YouTube captions)
-   Worker processing and state transitions
-   Authentication and authorization flows
-   Billing and payment processing (mocked)
-   Database integrity and concurrency

### CI/CD Testing

All tests run automatically in CI on every pull request:

-   Unit tests with PostgreSQL
-   Integration tests (subset on PR, full suite nightly)
-   Security scans and linting

## Security

This project follows security best practices:

-   All dependencies are pinned with specific versions
-   Automated vulnerability scanning via GitHub Actions
-   Pre-commit hooks prevent accidental secret commits
-   Secrets managed via environment variables only

See [SECURITY.md](SECURITY.md) for:

-   Reporting security vulnerabilities
-   Secrets management guidelines
-   Production security checklist
-   Dependency update procedures

## License

[![License](https://img.shields.io/badge/License-Apache%202.0-blue.svg)](https://opensource.org/licenses/Apache-2.0)

This project is licensed under the Apache License 2.0 - see the [LICENSE](LICENSE) file for details.

For information about third-party dependencies and their licenses, see [THIRD_PARTY_NOTICES.md](THIRD_PARTY_NOTICES.md).

## GitHub project automation

-   Auto-triage: New issues are automatically labeled `status: triage` and added to Project 7 via `.github/workflows/auto-triage.yml`.
-   Milestone backfill: Run manually from the Actions tab using "Backfill milestones on issues". Start with dry_run=true to preview; set to false to apply.
-   Project saved views: To create helpful saved views (Priority and Milestone) for Project 7, run:
    -   Make executable: `chmod +x scripts/setup_project_views.sh`
    -   Run with defaults: `OWNER=onnwee PROJECT_NUMBER=7 ./scripts/setup_project_views.sh`<|MERGE_RESOLUTION|>--- conflicted
+++ resolved
@@ -14,21 +14,12 @@
 ## CI/CD Status
 
 This project has comprehensive CI/CD automation:
-<<<<<<< HEAD
-
--   **Backend CI**: Linting (ruff, black, isort), type checking (mypy), security scanning, tests with PostgreSQL, Docker build validation
--   **Frontend CI**: ESLint, Prettier formatting, TypeScript checking, Vite build with bundle size monitoring
--   **E2E Tests**: Playwright tests across Chromium, Firefox, WebKit, and mobile viewports (255 tests)
--   **Docker Build**: Automated builds on push to main and tags, published to GHCR with ROCm support
--   **Security**: Weekly dependency audits, secret scanning, vulnerability detection
-=======
 - **Backend CI**: Linting (ruff, black, isort), type checking (mypy), security scanning, tests with PostgreSQL, Docker build validation
 - **Frontend CI**: ESLint, Prettier formatting, TypeScript checking, Vite build with bundle size monitoring
 - **Database Migrations**: Alembic migration validation on fresh and existing databases, up/down testing
 - **E2E Tests**: Playwright tests across Chromium, Firefox, WebKit, and mobile viewports (255 tests)
 - **Docker Build**: Automated builds on push to main and tags, published to GHCR with ROCm support
 - **Security**: Weekly dependency audits, secret scanning, vulnerability detection
->>>>>>> c1c61157
 
 All checks must pass before merging to `main`. Typical PR checks complete in < 3 minutes. See [CONTRIBUTING.md](CONTRIBUTING.md) for details.
 
@@ -180,14 +171,6 @@
 
 ## Repository layout
 
-<<<<<<< HEAD
--   Backend: `app/` (routers in `app/routes/`, settings in `app/settings.py`)
--   Worker: `worker/` (pipeline + whisper runner + diarization)
--   Frontend: `frontend/` (Vite + React + Tailwind)
--   SQL schema: `sql/schema.sql` (auto-applied on first compose up)
--   Data storage: `data/VIDEO_UUID/` mounted as `/data` in containers
--   OpenSearch analysis: `config/opensearch/analysis/`
-=======
 - Backend: `app/` (routers in `app/routes/`, settings in `app/settings.py`)
 - Worker: `worker/` (pipeline + whisper runner + diarization)
 - Frontend: `frontend/` (Vite + React + Tailwind)
@@ -198,7 +181,6 @@
 - Documentation: `docs/` (guides for migrations, logging, monitoring, etc.)
 
 See [docs/MIGRATIONS.md](docs/MIGRATIONS.md) for database migration details.
->>>>>>> c1c61157
 
 ## Pipeline overview
 
