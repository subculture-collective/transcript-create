--- conflicted
+++ resolved
@@ -124,16 +124,11 @@
 
 ## Common Scenarios
 
-<<<<<<< HEAD
-See [CONTRIBUTING.md](../CONTRIBUTING.md#database-migrations) for detailed examples of:
-
-=======
 For detailed migration examples and templates, see:
 - **[Migration Template Guide](../alembic/MIGRATION_TEMPLATE.md)** - Comprehensive examples for all migration types
 - **[CONTRIBUTING.md - Database Migrations](../CONTRIBUTING.md#database-migrations)** - Development workflow
 
 Examples include:
->>>>>>> c1c61157
 - Adding tables
 - Adding columns
 - Creating indexes
